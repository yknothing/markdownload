// these are the default options
const defaultOptions = {
  headingStyle: "atx",
  hr: "***",
  bulletListMarker: "*",
  codeBlockStyle: "indented",
  fence: "```",
  emDelimiter: "_",
  strongDelimiter: "**",
  linkStyle: "inlined",
  linkReferenceStyle: "full",
  imageStyle: "markdown",
  frontmatter: "# {pageTitle}\n\n---\n\ncreated: {date:YYYY-MM-DDTHH:mm:ss} (UTC {date:Z})\ntags: #nessy \nsource: {baseURI}\n\n---\n\n> ## Excerpt\n> {excerpt}\n\n---",
  backmatter: "---",
  title: "{pageTitle}",
  includeTemplate: true,
  saveAs: false,
<<<<<<< HEAD
  downloadImages: false,
  imagePrefix: '{title}/',
  disallowedChars: '[]#^',
  downloadMode: 'downloadsApi',
  turndownEscape: true,
  // obsidianVault: null,
  // obsidianPathType: 'name'
=======
  downloadImages: true,
  mdClipsFolder: 'MDClips',
  imagePrefix: '_resources/{pageTitle}/',
  disallowedChars: '[]#^'
>>>>>>> 6b6e2792
}

// add notification listener for foreground page messages
browser.runtime.onMessage.addListener(notify);
// create context menus
createMenus();

TurndownService.prototype.defaultEscape = TurndownService.prototype.escape;

// function to convert the article content to markdown using Turndown
function turndown(content, options, article) {

  if (options.turndownEscape) TurndownService.prototype.escape = TurndownService.prototype.defaultEscape;
  else TurndownService.prototype.escape = s => s;

  var turndownService = new TurndownService(options);

  turndownService.keep(['iframe']);

  let imageList = {};
  // add an image rule
  turndownService.addRule('images', {
    filter: function (node, tdopts) {
      // if we're looking at an img node with a src
      if (node.nodeName == 'IMG' && node.getAttribute('src')) {
        
        // get the original src
        let src = node.getAttribute('src')
        // set the new src
        node.setAttribute('src', validateUri(src, article.baseURI));
        
        // if we're downloading images, there's more to do.
        if (options.downloadImages) {
          // generate a file name for the image
          let imageFilename = getImageFilename(src, options, false);
          if (!imageList[src] || imageList[src] != imageFilename) {
            // if the imageList already contains this file, add a number to differentiate
            let i = 1;
            while (Object.values(imageList).includes(imageFilename)) {
              const parts = imageFilename.split('.');
              if (i == 1) parts.splice(parts.length - 1, 0, i++);
              else parts.splice(parts.length - 2, 1, i++);
              imageFilename = parts.join('.');
            }
            // add it to the list of images to download later
            imageList[src] = imageFilename;
          }
          // check if we're doing an obsidian style link
          const obsidianLink = options.imageStyle.startsWith("obsidian");
          // figure out the (local) src of the image
          const localSrc = options.imageStyle === 'obsidian-nofolder'
            // if using "nofolder" then we just need the filename, no folder
            ? imageFilename.substring(imageFilename.lastIndexOf('/') + 1)
            // otherwise we may need to modify the filename to uri encode parts for a pure markdown link
            : imageFilename.split('/').map(s => obsidianLink ? s : encodeURI(s)).join('/')
          
          // set the new src attribute to be the local filename
          if(options.imageStyle != 'originalSource') node.setAttribute('src', localSrc);
          // pass the filter if we're making an obsidian link (or stripping links)
          return obsidianLink || options.imageStyle == 'noImage';
        }
        else return options.imageStyle == 'noImage'
      }
      // don't pass the filter, just output a normal markdown link
      return false;
    },
    replacement: function (content, node, tdopts) {
      // if we're stripping images, output nothing
      if (options.imageStyle == 'noImage') return '';
      // otherwise, this must be an obsidian link, so output that
      else return `![[${node.getAttribute('src')}]]`;
    }

  });

  // add a rule for links
  turndownService.addRule('links', {
    filter: (node, tdopts) => {
      // check that this is indeed a link
      if (node.nodeName == 'A' && node.getAttribute('href')) {
        // get the href
        const href = node.getAttribute('href');
        // set the new href
        node.setAttribute('href', validateUri(href, article.baseURI));
        // if we are to strip links, the filter needs to pass
        return options.linkStyle == 'stripLinks';
      }
      // we're not passing the filter, just do the normal thing.
      return false;
    },
    // if the filter passes, we're stripping links, so just return the content
    replacement: (content, node, tdopts) => content
  });

  let markdown = options.frontmatter + turndownService.turndown(content)
      + options.backmatter;

  // strip out non-printing special characters which CodeMirror displays as a red dot
  // see: https://codemirror.net/doc/manual.html#option_specialChars
  markdown = markdown.replace(/[\u0000-\u0009\u000b\u000c\u000e-\u001f\u007f-\u009f\u00ad\u061c\u200b-\u200f\u2028\u2029\ufeff\ufff9-\ufffc]/g, '');
  
  return { markdown: markdown, imageList: imageList };
}

function validateUri(href, baseURI) {
  // check if the href is a valid url
  try {
    new URL(href);
  }
  catch {
    // if it's not a valid url, that likely means we have to prepend the base uri
    const baseUri = new URL(baseURI);

    // if the href starts with '/', we need to go from the origin
    if (href.startsWith('/')) {
      href = baseUri.origin + href
    }
    // otherwise we need to go from the local folder
    else {
      href = baseUri.href + (baseUri.href.endsWith('/') ? '/' : '') + href
    }
  }
  return href;
}

function getImageFilename(src, options, prependFilePath = true) {
  const slashPos = src.lastIndexOf('/');
  const queryPos = src.indexOf('?');
  let filename = src.substring(slashPos + 1, queryPos > 0 ? queryPos : src.length);

  let imagePrefix = (options.imagePrefix || '');

  if (prependFilePath && options.title.includes('/')) {
    imagePrefix = options.title.substring(0, options.title.lastIndexOf('/') + 1) + imagePrefix;
  }
  else if (prependFilePath) {
    imagePrefix = options.title + (imagePrefix.startsWith('/') ? '' : '/') + imagePrefix
  }
  
  if (filename.includes(';base64,')) {
    // this is a base64 encoded image, so what are we going to do for a filename here?
    filename = 'image.' + filename.substring(0, filename.indexOf(';'));
  }
  
  let extension = filename.substring(filename.lastIndexOf('.'));
  if (extension == filename) {
    // there is no extension, so we need to figure one out
    // for now, give it an 'idunno' extension and we'll process it later
    filename = filename + '.idunno';
  }

<<<<<<< HEAD
  filename = generateValidFileName(filename, options.disallowedChars);
  
  return imagePrefix + filename;

=======
  return options.mdClipsFolder + "/" + imagePrefix + filename;
>>>>>>> 6b6e2792
}

// function to replace placeholder strings with article info
function textReplace(string, article, disallowedChars = null) {
  for (const key in article) {
    if (article.hasOwnProperty(key) && key != "content") {
      let s = (article[key] || '') + '';
      if (s && disallowedChars) s = s.split('/').map(x => this.generateValidFileName(x, disallowedChars)).join('/');
      string = string.split('{' + key + '}').join(s);
    }
  }

  // replace date formats
  const now = new Date();
  const dateRegex = /{date:(.+?)}/g
  const matches = string.match(dateRegex);
  if (matches && matches.forEach) {
    matches.forEach(match => {
      const format = match.substring(6, match.length - 1);
      const dateString = moment(now).format(format);
      string = string.replace(new RegExp(match, 'g'), dateString);
    });
  }

  // replace keywords
  const keywordRegex = /{keywords:?(.*)?}/g
  const keywordMatches = string.match(keywordRegex);
  if (keywordMatches && keywordMatches.forEach) {
    keywordMatches.forEach(match => {
      let seperator = match.substring(10, match.length - 1)
      try {
        seperator = JSON.parse(JSON.stringify(seperator).replace(/\\\\/g, '\\'));
      }
      catch { }
      const keywordsString = (article.keywords || []).join(seperator);
      string = string.replace(new RegExp(match.replace(/\\/g, '\\\\'), 'g'), keywordsString);
    })
  }

  return string;
}

// function to get the options from storage and substitute default options if it fails
async function getOptions() {
  let options = defaultOptions;
  try {
    options = await browser.storage.sync.get(defaultOptions);
  } catch (err) {
    console.error(err);
  }
  if (!browser.downloads) options.downloadMode = 'contentLink';
  return options;
}

// function to convert an article info object into markdown
async function convertArticleToMarkdown(article, downloadImages = null) {
  const options = await getOptions();
  if (downloadImages != null) {
    options.downloadImages = downloadImages;
  }

  // substitute front and backmatter templates if necessary
  if (options.includeTemplate) {
    options.frontmatter = textReplace(options.frontmatter, article) + '\n';
    options.backmatter = '\n' + textReplace(options.backmatter, article);
  }
  else {
    options.frontmatter = options.backmatter = '';
  }

  options.imagePrefix = textReplace(options.imagePrefix, article, options.disallowedChars)
    .split('/').map(s=>generateValidFileName(s, options.disallowedChars)).join('/');


  let result = turndown(article.content, options, article);
  if (options.downloadImages) {
    // pre-download the images
    result = await preDownloadImages(result.imageList, result.markdown);
  }
  return result;
}

// function to turn the title into a valid file name
function generateValidFileName(title, disallowedChars = null) {
  if (!title) return title;
  else title = title + '';
  // remove < > : " / \ | ? * 
  var illegalRe = /[\/\?<>\\:\*\|":]/g;
  // and non-breaking spaces (thanks @Licat)
  var name = title.replace(illegalRe, "").replace(new RegExp('\u00A0', 'g'), ' ');
  
  if (disallowedChars) {
    for (let c of disallowedChars) {
      if (`[\\^$.|?*+()`.includes(c)) c = `\\${c}`;
      name = name.replace(new RegExp(c, 'g'), '');
    }
  }
  
  return name;
}

async function preDownloadImages(imageList, markdown) {
  const options = await getOptions();
  let newImageList = {};
  // originally, I was downloading the markdown file first, then all the images
  // however, in some cases we need to download images *first* so we can get the
  // proper file extension to put into the markdown.
  // so... here we are waiting for all the downloads and replacements to complete
  await Promise.all(Object.entries(imageList).map(([src, filename]) => new Promise((resolve, reject) => {
        // we're doing an xhr so we can get it as a blob and determine filetype
        // before the final save
        const xhr = new XMLHttpRequest();
        xhr.open('GET', src);
        xhr.responseType = "blob";
        xhr.onload = async function () {
          // here's the returned blob
          const blob = xhr.response;
          let newFilename = filename;
          if (newFilename.endsWith('.idunno')) {
            // replace any unknown extension with a lookup based on mime type
            newFilename = filename.replace('.idunno', '.' + mimedb[blob.type]);

            // and replace any instances of this in the markdown
            // remember to url encode for replacement if it's not an obsidian link
            if (!options.imageStyle.startsWith("obsidian")) {
              markdown = markdown.replaceAll(filename.split('/').map(s => encodeURI(s)).join('/'), newFilename.split('/').map(s => encodeURI(s)).join('/'))
            }
            else {
              markdown = markdown.replaceAll(filename, newFilename)
            }
          }

          // create an object url for the blob (no point fetching it twice)
          const blobUrl = URL.createObjectURL(blob);

          // add this blob into the new image list
          newImageList[blobUrl] = newFilename;

          // resolve this promise now
          // (the file might not be saved yet, but the blob is and replacements are complete)
          resolve();
        };
        xhr.onerror = function () {
          reject('A network error occurred attempting to download ' + src);
        };
        xhr.send();
  })));

  return { imageList: newImageList, markdown: markdown };
}

// function to actually download the markdown file
async function downloadMarkdown(markdown, title, tabId, imageList = {}) {
  // get the options
  const options = await getOptions();
  
  // download via the downloads API
  if (options.downloadMode == 'downloadsApi' && browser.downloads) {
    
    // create the object url with markdown data as a blob
    const url = URL.createObjectURL(new Blob([markdown], {
      type: "text/markdown;charset=utf-8"
    }));
  
    try {
<<<<<<< HEAD
      // start the download
      const id = await browser.downloads.download({
        url: url,
        filename: title + ".md",
=======
      // get the options (for save as)
      const options = await getOptions();
      // start the download
      const id = await browser.downloads.download({
        url: url,
        filename: options.mdClipsFolder + "/" + title + ".md",
>>>>>>> 6b6e2792
        saveAs: options.saveAs
      });

      // add a listener for the download completion
<<<<<<< HEAD
      browser.downloads.onChanged.addListener(downloadListener(id, url));

      // download images (if enabled)
      if (options.downloadImages) {
        // get the relative path of the markdown file (if any) for image path
        const destPath = title.substring(0, title.lastIndexOf('/'));
        Object.entries(imageList).forEach(async ([src, filename]) => {
          // start the download of the image
          const imgId = await browser.downloads.download({
            url: src,
            // set a destination path (relative to md file)
            filename: destPath ? destPath + '/' + filename : filename,
            saveAs: false
          })
          // add a listener (so we can release the blob url)
          browser.downloads.onChanged.addListener(downloadListener(imgId, src));
        });
      }
=======
      browser.downloads.onChanged.addListener((delta) => {
        if (delta.state && delta.state.current == "complete") {
          if (delta.id === id) {
            //release the url for the blob
            window.URL.revokeObjectURL(url);
            Object.entries(imageList).forEach(([src, filename]) => {
              browser.downloads.download({
                url: src,
                filename: filename,
                saveAs: false
              })
            })
          }
        }
      });
>>>>>>> 6b6e2792
    }
    catch (err) {
      console.error("Download failed", err);
    }
  }
  // // download via obsidian://new uri
  // else if (options.downloadMode == 'obsidianUri') {
  //   try {
  //     await ensureScripts(tabId);
  //     let uri = 'obsidian://new?';
  //     uri += `${options.obsidianPathType}=${encodeURIComponent(title)}`;
  //     if (options.obsidianVault) uri += `&vault=${encodeURIComponent(options.obsidianVault)}`;
  //     uri += `&content=${encodeURIComponent(markdown)}`;
  //     let code = `window.location='${uri}'`;
  //     await browser.tabs.executeScript(tabId, {code: code});
  //   }
  //   catch (error) {
  //     // This could happen if the extension is not allowed to run code in
  //     // the page, for example if the tab is a privileged page.
  //     console.error("Failed to execute script: " + error);
  //   };
    
  // }
  // download via content link
  else {
    try {
      await ensureScripts(tabId);
      const filename = options.mdClipsFolder + "/" + generateValidFileName(title, options.disallowedChars) + ".md";
      const code = `downloadMarkdown("${filename}","${base64EncodeUnicode(markdown)}");`
      await browser.tabs.executeScript(tabId, {code: code});
    }
    catch (error) {
      // This could happen if the extension is not allowed to run code in
      // the page, for example if the tab is a privileged page.
      console.error("Failed to execute script: " + error);
    };
  }
}

function downloadListener(id, url) {
  const self = (delta) => {
    if (delta.id === id && delta.state && delta.state.current == "complete") {
      // detatch this listener
      browser.downloads.onChanged.removeListener(self);
      //release the url for the blob
      URL.revokeObjectURL(url);
    }
  }
  return self;
}

function base64EncodeUnicode(str) {
  // Firstly, escape the string using encodeURIComponent to get the UTF-8 encoding of the characters, 
  // Secondly, we convert the percent encodings into raw bytes, and add it to btoa() function.
  const utf8Bytes = encodeURIComponent(str).replace(/%([0-9A-F]{2})/g, function (match, p1) {
    return String.fromCharCode('0x' + p1);
  });

  return btoa(utf8Bytes);
}

//function that handles messages from the injected script into the site
async function notify(message) {
  // message for initial clipping of the dom
  if (message.type == "clip") {
    // get the article info from the passed in dom
    const article = await getArticleFromDom(message.dom);

    // if selection info was passed in (and we're to clip the selection)
    // replace the article content
    if (message.selection && message.clipSelection) {
      article.content = message.selection;
    }
    
    // convert the article to markdown
    const { markdown, imageList } = await convertArticleToMarkdown(article);

    // format the title
    article.title = await formatTitle(article);

    // display the data in the popup
    await browser.runtime.sendMessage({ type: "display.md", markdown: markdown, article: article, imageList: imageList });
  }
  // message for triggering download
  else if (message.type == "download") {
    downloadMarkdown(message.markdown, message.title, message.tab.id, message.imageList);
  }
}

// create the context menus
async function createMenus() {
  const options = await getOptions();

  browser.contextMenus.removeAll();

  // tab menu (chrome does not support this)
  try {
    browser.contextMenus.create({
      id: "download-markdown-tab",
      title: "Download Tab as Markdown",
      contexts: ["tab"]
    }, () => {});

    browser.contextMenus.create({
      id: "tab-download-markdown-alltabs",
      title: "Download All Tabs as Markdown",
      contexts: ["tab"]
    }, () => {});

    browser.contextMenus.create({
      id: "copy-tab-as-markdown-link-tab",
      title: "Copy Tab URL as Markdown Link",
      contexts: ["tab"]
    }, () => {});

    browser.contextMenus.create({
      id: "tab-separator-1",
      type: "separator",
      contexts: ["tab"]
    }, () => { });

    browser.contextMenus.create({
      id: "tabtoggle-includeTemplate",
      type: "checkbox",
      title: "Include front/back template",
      contexts: ["tab"],
      checked: options.includeTemplate
    }, () => { });
  } catch {

  }
  // add the download all tabs option to the page context menu as well
  browser.contextMenus.create({
    id: "download-markdown-alltabs",
    title: "Download All Tabs as Markdown",
    contexts: ["all"]
  }, () => { });
  browser.contextMenus.create({
    id: "separator-0",
    type: "separator",
    contexts: ["all"]
  }, () => {});

  // download actions
  browser.contextMenus.create({
    id: "download-markdown-selection",
    title: "Download Selection As Markdown",
    contexts: ["selection"]
  }, () => {});
  browser.contextMenus.create({
    id: "download-markdown-all",
    title: "Download Tab As Markdown",
    contexts: ["all"]
  }, () => {});

  browser.contextMenus.create({
    id: "separator-1",
    type: "separator",
    contexts: ["all"]
  }, () => {});

  // copy to clipboard actions
  browser.contextMenus.create({
    id: "copy-markdown-selection",
    title: "Copy Selection As Markdown",
    contexts: ["selection"]
  }, () => { });
  browser.contextMenus.create({
    id: "copy-markdown-link",
    title: "Copy Link As Markdown",
    contexts: ["link"]
  }, () => { });
  browser.contextMenus.create({
    id: "copy-markdown-image",
    title: "Copy Image As Markdown",
    contexts: ["image"]
  }, () => {});
  browser.contextMenus.create({
    id: "copy-markdown-all",
    title: "Copy Tab As Markdown",
    contexts: ["all"]
  }, () => { });
  browser.contextMenus.create({
    id: "copy-tab-as-markdown-link",
    title: "Copy Tab URL as Markdown Link",
    contexts: ["all"]
  }, () => {});
  
  browser.contextMenus.create({
    id: "separator-2",
    type: "separator",
    contexts: ["all"]
  }, () => { });
  
  // options
  browser.contextMenus.create({
    id: "toggle-includeTemplate",
    type: "checkbox",
    title: "Include front/back template",
    contexts: ["all"],
    checked: options.includeTemplate
  }, () => { });
}

// click handler for the context menus
browser.contextMenus.onClicked.addListener(function (info, tab) {
  // one of the copy to clipboard commands
  if (info.menuItemId.startsWith("copy-markdown")) {
    copyMarkdownFromContext(info, tab);
  }
  else if (info.menuItemId == "download-markdown-alltabs" || info.menuItemId == "tab-download-markdown-alltabs") {
    downloadMarkdownForAllTabs(info);
  }
  // one of the download commands
  else if (info.menuItemId.startsWith("download-markdown")) {
    downloadMarkdownFromContext(info, tab);
  }
  // copy tab as markdown link
  else if (info.menuItemId.startsWith("copy-tab-as-markdown-link")) {
    copyTabAsMarkdownLink(tab);
  }
  // a settings toggle command
  else if (info.menuItemId.startsWith("toggle-") || info.menuItemId.startsWith("tabtoggle-")) {
    toggleSetting(info.menuItemId.split('-')[1]);
  }
});

// this function toggles the specified option
async function toggleSetting(setting, options = null) {
  // if there's no options object passed in, we need to go get one
  if (options == null) {
      // get the options from storage and toggle the setting
      await toggleSetting(setting, await getOptions());
  }
  else {
    // toggle the option and save back to storage
    options[setting] = !options[setting];
    await browser.storage.sync.set(options);
    if (setting == "includeTemplate") {
      browser.contextMenus.update("toggle-includeTemplate", {
        checked: options.includeTemplate
      });
      try {
        browser.contextMenus.update("tabtoggle-includeTemplate", {
          checked: options.includeTemplate
        });
      } catch { }
    }
  }
}

// this function ensures the content script is loaded (and loads it if it isn't)
async function ensureScripts(tabId) {
  const results = await browser.tabs.executeScript(tabId, { code: "typeof getSelectionAndDom === 'function';" })
  // The content script's last expression will be true if the function
  // has been defined. If this is not the case, then we need to run
  // pageScraper.js to define function getSelectionAndDom.
  if (!results || results[0] !== true) {
    await browser.tabs.executeScript(tabId, {file: "/contentScript/contentScript.js"});
  }
}

// get Readability article info from the dom passed in
async function getArticleFromDom(domString) {
  // parse the dom
  const parser = new DOMParser();
  const dom = parser.parseFromString(domString, "text/html");
  if (dom.documentElement.nodeName == "parsererror") {
    console.error("error while parsing");
  }

  // simplify the dom into an article
  const article = new Readability(dom).parse();
  // get the base uri from the dom and attach it as important article info
  article.baseURI = dom.baseURI;
  // also grab the page title
  article.pageTitle = dom.title;

  // and the keywords, should they exist, as an array
  article.keywords = dom.head.querySelector('meta[name="keywords"]')?.content?.split(',')?.map(s => s.trim());

  // add all meta tags, so users can do whatever they want
  dom.head.querySelectorAll('meta[name][content]')?.forEach(meta => {
    if (meta.name && meta.content && !article[meta.name]) {
      article[meta.name] = meta.content;
    }
  })

  // return the article
  return article;
}

// get Readability article info from the content of the tab id passed in
// `selection` is a bool indicating whether we should just get the selected text
async function getArticleFromContent(tabId, selection = false) {
  // run the content script function to get the details
  const results = await browser.tabs.executeScript(tabId, { code: "getSelectionAndDom()" });

  // make sure we actually got a valid result
  if (results && results[0] && results[0].dom) {
    const article = await getArticleFromDom(results[0].dom, selection);

    // if we're to grab the selection, and we've selected something,
    // replace the article content with the selection
    if (selection && results[0].selection) {
      article.content = results[0].selection;
    }

    //return the article
    return article;
  }
  else return null;
}

// function to apply the title template
async function formatTitle(article) {
  let options = await getOptions();
  
  let title = textReplace(options.title, article, options.disallowedChars);
  title = title.split('/').map(s=>generateValidFileName(s, options.disallowedChars)).join('/');
  return title;
}

// function to download markdown, triggered by context menu
async function downloadMarkdownFromContext(info, tab) {
  await ensureScripts(tab.id);
  const article = await getArticleFromContent(tab.id, info.menuItemId == "download-markdown-selection");
  const title = await formatTitle(article);
  const { markdown, imageList } = await convertArticleToMarkdown(article);
  await downloadMarkdown(markdown, title, tab.id, imageList); 

}

// function to copy a tab url as a markdown link
async function copyTabAsMarkdownLink(tab) {
  try {
    await ensureScripts(tab.id);
    const article = await getArticleFromContent(tab.id);
    const title = await formatTitle(article);
    //await browser.tabs.executeScript(tab.id, { code: `copyToClipboard("[${title}](${article.baseURI})")` });
    await navigator.clipboard.writeText(`[${title}](${article.baseURI})`);
  }
  catch (error) {
    // This could happen if the extension is not allowed to run code in
    // the page, for example if the tab is a privileged page.
    console.error("Failed to copy as markdown link: " + error);
  };
}

// function to copy markdown to the clipboard, triggered by context menu
async function copyMarkdownFromContext(info, tab) {
  try{
    await ensureScripts(tab.id);
    if (info.menuItemId == "copy-markdown-link") {
      const options = await getOptions();
      options.frontmatter = options.backmatter = '';
      const article = await getArticleFromContent(tab.id, false);
      const { markdown } = turndown(`<a href="${info.linkUrl}">${info.linkText || info.selectionText}</a>`, { ...options, downloadImages: false }, article);
      await browser.tabs.executeScript(tab.id, {code: `copyToClipboard(${JSON.stringify(markdown)})`});
    }
    else if (info.menuItemId == "copy-markdown-image") {
      await browser.tabs.executeScript(tab.id, {code: `copyToClipboard("![](${info.srcUrl})")`});
    }
    else {
      const article = await getArticleFromContent(tab.id, info.menuItemId == "copy-markdown-selection");
      const { markdown } = await convertArticleToMarkdown(article, downloadImages = false);
      await browser.tabs.executeScript(tab.id, { code: `copyToClipboard(${JSON.stringify(markdown)})` });
    }
  }
  catch (error) {
    // This could happen if the extension is not allowed to run code in
    // the page, for example if the tab is a privileged page.
    console.error("Failed to copy text: " + error);
  };
}

async function downloadMarkdownForAllTabs(info) {
  const tabs = await browser.tabs.query({
    currentWindow: true
  });
  tabs.forEach(tab => {
    downloadMarkdownFromContext(info, tab);
  });
}

/**
 * String.prototype.replaceAll() polyfill
 * https://gomakethings.com/how-to-replace-a-section-of-a-string-with-another-one-with-vanilla-js/
 * @author Chris Ferdinandi
 * @license MIT
 */
if (!String.prototype.replaceAll) {
	String.prototype.replaceAll = function(str, newStr){

		// If a regex pattern
		if (Object.prototype.toString.call(str).toLowerCase() === '[object regexp]') {
			return this.replace(str, newStr);
		}

		// If a string
		return this.replace(new RegExp(str, 'g'), newStr);

	};
}<|MERGE_RESOLUTION|>--- conflicted
+++ resolved
@@ -1,34 +1,28 @@
 // these are the default options
 const defaultOptions = {
   headingStyle: "atx",
-  hr: "***",
-  bulletListMarker: "*",
-  codeBlockStyle: "indented",
+  hr: "___",
+  bulletListMarker: "-",
+  codeBlockStyle: "fenced",
   fence: "```",
   emDelimiter: "_",
   strongDelimiter: "**",
   linkStyle: "inlined",
   linkReferenceStyle: "full",
   imageStyle: "markdown",
-  frontmatter: "# {pageTitle}\n\n---\n\ncreated: {date:YYYY-MM-DDTHH:mm:ss} (UTC {date:Z})\ntags: #nessy \nsource: {baseURI}\n\n---\n\n> ## Excerpt\n> {excerpt}\n\n---",
-  backmatter: "---",
-  title: "{pageTitle}",
-  includeTemplate: true,
+  frontmatter: "---\ncreated: {date:YYYY-MM-DDTHH:mm:ss} (UTC {date:Z})\ntags: [{keywords}]\nsource: {baseURI}\nauthor: {byline}\n---\n\n# {pageTitle}\n\n> ## Excerpt\n> {excerpt}\n\n---",
+  backmatter: "",
+  title: "{title}",
+  includeTemplate: false,
   saveAs: false,
-<<<<<<< HEAD
   downloadImages: false,
   imagePrefix: '{title}/',
+  mdClipsFolder: null,
   disallowedChars: '[]#^',
   downloadMode: 'downloadsApi',
   turndownEscape: true,
   // obsidianVault: null,
   // obsidianPathType: 'name'
-=======
-  downloadImages: true,
-  mdClipsFolder: 'MDClips',
-  imagePrefix: '_resources/{pageTitle}/',
-  disallowedChars: '[]#^'
->>>>>>> 6b6e2792
 }
 
 // add notification listener for foreground page messages
@@ -180,14 +174,9 @@
     filename = filename + '.idunno';
   }
 
-<<<<<<< HEAD
   filename = generateValidFileName(filename, options.disallowedChars);
-  
+
   return imagePrefix + filename;
-
-=======
-  return options.mdClipsFolder + "/" + imagePrefix + filename;
->>>>>>> 6b6e2792
 }
 
 // function to replace placeholder strings with article info
@@ -260,7 +249,6 @@
 
   options.imagePrefix = textReplace(options.imagePrefix, article, options.disallowedChars)
     .split('/').map(s=>generateValidFileName(s, options.disallowedChars)).join('/');
-
 
   let result = turndown(article.content, options, article);
   if (options.downloadImages) {
@@ -340,7 +328,7 @@
 }
 
 // function to actually download the markdown file
-async function downloadMarkdown(markdown, title, tabId, imageList = {}) {
+async function downloadMarkdown(markdown, title, tabId, imageList = {}, mdClipsFolder = '') {
   // get the options
   const options = await getOptions();
   
@@ -353,30 +341,20 @@
     }));
   
     try {
-<<<<<<< HEAD
       // start the download
       const id = await browser.downloads.download({
         url: url,
-        filename: title + ".md",
-=======
-      // get the options (for save as)
-      const options = await getOptions();
-      // start the download
-      const id = await browser.downloads.download({
-        url: url,
-        filename: options.mdClipsFolder + "/" + title + ".md",
->>>>>>> 6b6e2792
+        filename: mdClipsFolder + title + ".md",
         saveAs: options.saveAs
       });
 
       // add a listener for the download completion
-<<<<<<< HEAD
       browser.downloads.onChanged.addListener(downloadListener(id, url));
 
       // download images (if enabled)
       if (options.downloadImages) {
         // get the relative path of the markdown file (if any) for image path
-        const destPath = title.substring(0, title.lastIndexOf('/'));
+        const destPath = mdClipsFolder + title.substring(0, title.lastIndexOf('/'));
         Object.entries(imageList).forEach(async ([src, filename]) => {
           // start the download of the image
           const imgId = await browser.downloads.download({
@@ -389,23 +367,6 @@
           browser.downloads.onChanged.addListener(downloadListener(imgId, src));
         });
       }
-=======
-      browser.downloads.onChanged.addListener((delta) => {
-        if (delta.state && delta.state.current == "complete") {
-          if (delta.id === id) {
-            //release the url for the blob
-            window.URL.revokeObjectURL(url);
-            Object.entries(imageList).forEach(([src, filename]) => {
-              browser.downloads.download({
-                url: src,
-                filename: filename,
-                saveAs: false
-              })
-            })
-          }
-        }
-      });
->>>>>>> 6b6e2792
     }
     catch (err) {
       console.error("Download failed", err);
@@ -433,7 +394,7 @@
   else {
     try {
       await ensureScripts(tabId);
-      const filename = options.mdClipsFolder + "/" + generateValidFileName(title, options.disallowedChars) + ".md";
+      const filename = mdClipsFolder + generateValidFileName(title, options.disallowedChars) + ".md";
       const code = `downloadMarkdown("${filename}","${base64EncodeUnicode(markdown)}");`
       await browser.tabs.executeScript(tabId, {code: code});
     }
@@ -469,6 +430,7 @@
 
 //function that handles messages from the injected script into the site
 async function notify(message) {
+  const options = await this.getOptions();
   // message for initial clipping of the dom
   if (message.type == "clip") {
     // get the article info from the passed in dom
@@ -486,12 +448,15 @@
     // format the title
     article.title = await formatTitle(article);
 
+    // format the mdClipsFolder
+    const mdClipsFolder = await formatMdClipsFolder(article);
+
     // display the data in the popup
-    await browser.runtime.sendMessage({ type: "display.md", markdown: markdown, article: article, imageList: imageList });
+    await browser.runtime.sendMessage({ type: "display.md", markdown: markdown, article: article, imageList: imageList, mdClipsFolder: mdClipsFolder});
   }
   // message for triggering download
   else if (message.type == "download") {
-    downloadMarkdown(message.markdown, message.title, message.tab.id, message.imageList);
+    downloadMarkdown(message.markdown, message.title, message.tab.id, message.imageList, message.mdClipsFolder);
   }
 }
 
@@ -729,13 +694,28 @@
   return title;
 }
 
+async function formatMdClipsFolder(article) {
+  let options = await getOptions();
+
+  let mdClipsFolder = '';
+  if (options.mdClipsFolder) {
+    mdClipsFolder = textReplace(options.mdClipsFolder, article, options.disallowedChars);
+    mdClipsFolder = mdClipsFolder.split('/').map(s => generateValidFileName(s, options.disallowedChars)).join('/');
+    if (!mdClipsFolder.endsWith('/')) mdClipsFolder += '/';
+  }
+
+  return mdClipsFolder;
+}
+
 // function to download markdown, triggered by context menu
 async function downloadMarkdownFromContext(info, tab) {
   await ensureScripts(tab.id);
   const article = await getArticleFromContent(tab.id, info.menuItemId == "download-markdown-selection");
   const title = await formatTitle(article);
   const { markdown, imageList } = await convertArticleToMarkdown(article);
-  await downloadMarkdown(markdown, title, tab.id, imageList); 
+  // format the mdClipsFolder
+  const mdClipsFolder = await formatMdClipsFolder(article);
+  await downloadMarkdown(markdown, title, tab.id, imageList, mdClipsFolder); 
 
 }
 
